--- conflicted
+++ resolved
@@ -77,7 +77,6 @@
             db=self.db  # 传递数据库实例
         )
         
-<<<<<<< HEAD
         # 初始化策略（根据配置动态加载）
         self.strategy_name = config.raw_config.get('strategy', {}).get('name', 'v6')
         
@@ -85,7 +84,7 @@
         if self.strategy_name == 'v6':
             from strategy.v6 import StrategyV6 as StrategyClass
         elif self.strategy_name == 'v7':
-            from strategy.stategy_v7 import StrategyV7 as StrategyClass
+            from strategy.v7 import StrategyV7 as StrategyClass
         else:
             self.logger.error(f"未知策略: {self.strategy_name}，使用默认 v6")
             from strategy.v6 import StrategyV6 as StrategyClass
@@ -98,27 +97,6 @@
         )
         self.strategy = StrategyClass(strategy_context)
         self.logger.info(f"策略已加载: {self.strategy_name.upper()}")
-=======
-        # 初始化策略（动态选择）
-        strategy_name = config.raw_config.get('strategy', {}).get('name', 'v6')
-        
-        if strategy_name == 'v7':
-            from strategy.v7 import StrategyV7
-            strategy_context = StrategyContext(
-                cfg=config.raw_config,
-                logger=logging.getLogger('StrategyV7')
-            )
-            self.strategy = StrategyV7(strategy_context)
-        else:
-            from strategy.v6 import StrategyV6
-            strategy_context = StrategyContext(
-                cfg=config.raw_config,
-                logger=logging.getLogger('StrategyV6')
-            )
-            self.strategy = StrategyV6(strategy_context)
-        
-        self.strategy_name = strategy_name
->>>>>>> c2104730
         
         # 市场数据客户端
         self.market_client = market_client
